#include <mpi.h>
#include <vector>
#include <iostream>

#include <cxxopts.hpp>
#include <conflux/lu/conflux_opt.hpp>
#include <conflux/lu/profiler.hpp>

int main(int argc, char *argv[]) {
    cxxopts::Options options("conflux miniapp", 
        "A miniapp computing: LU factorization of A, where dim(A)=N*N");
    options.add_options()
        ("M,rows",
            "number of rows of matrix A.", 
            cxxopts::value<int>()->default_value("1000"))
        ("N,cols",
            "number of cols of matrix A.", 
            cxxopts::value<int>()->default_value("1000"))
        ("b,block_size",
            "block size",
            cxxopts::value<int>()->default_value("256"))
        ("p, p_grid",
            "3D-process decomposition.", 
            cxxopts::value<std::vector<int>>()->default_value("-1,-1,-1"))
        ("l,print_limit",
            "limit for printing the final result.", 
            cxxopts::value<int>()->default_value("20"))
        ("r,n_rep",
            "number of repetitions.", 
            cxxopts::value<int>()->default_value("2"))
        ("h,help", "Print usage.")
    ;
    // for some reason, a recent version of cxxopts
    // requires a const char** for the second argument
    auto const_argv = const_cast<const char**>(argv);
    auto result = options.parse(argc, const_argv);
    if (result.count("help")) {
        std::cout << options.help() << std::endl;
        return 0;
    }

    auto M = result["M"].as<int>();
    auto N = result["N"].as<int>();
    auto b = result["block_size"].as<int>();
    auto n_rep = result["n_rep"].as<int>();
    auto print_limit = result["print_limit"].as<int>();
    auto p_grid = result["p_grid"].as<std::vector<int>>();

    MPI_Init(&argc, &argv);
    int rank, P;
    MPI_Comm comm = MPI_COMM_WORLD;
    MPI_Comm_rank(comm, &rank);
    MPI_Comm_size(comm, &P);
    conflux::lu_params<double> params;

    int newP = P;

    if (p_grid[0] <= 0 || p_grid[1] <= 0 || p_grid[2] <= 0) {
        params = conflux::lu_params<double>(M, N, b, P);
    } else {
        params = conflux::lu_params<double>(M, N, b, p_grid[0], p_grid[1], p_grid[2]);
        newP = p_grid[0] * p_grid[1] * p_grid[2];
    }

    if (newP < P) {
        std::vector<int> ranks;
        for (int i = 0; i < newP; ++i) {
            ranks.push_back(i);
        }
        comm = conflux::create_comm(comm, ranks);
    }

    if (rank == 0) {
        std::cout << "Rank: " << rank << ", M: " << params.M << ", N: " << params.N << ", P:" << params.P
                  << ", v:" << params.v << ", Px:" << params.Px << ", Py: " << params.Py << ", Pz: " << params.Pz
                  << ", Nt: " << params.Nt
                  << ", tA11x: " << params.tA11x << ", tA11y: " << params.tA11y << std::endl;
    }

    std::vector<double> C(params.M * params.N);
    std::vector<double> Perm(params.M * params.M);

    for (int i = 0; i < n_rep; ++i) {
        PC();
        // reinitialize the matrix
        params.InitMatrix();
        conflux::LU_rep<double>(params.matrix.data(), 
                               C.data(), 
                               Perm.data(), 
                               params, 
                               MPI_COMM_WORLD);  
#ifdef CONFLUX_WITH_VALIDATION
        if (rank == 0) {
            auto M = params.M;
            auto N = params.N;
            std::vector<double> L(N*N);
            std::vector<double> U(N*N);
            for (auto i = 0; i < N; ++i) {
                for (auto j = 0; j < i; ++j) {
                    L[i * N + j] = C.data()[i * N + j];
                }
                L[i * N + i] = 1;
                for (auto j = i; j < N; ++j) {
                    U[i * N + j] = C.data()[i * N + j];
                }
            }

            // mm<dtype>(L, U, C, N, N, N);
            // gemm<dtype>(PP, params.matrix, C, -1.0, 1.0, N, N, N);
            cblas_dgemm(CblasRowMajor, CblasNoTrans, CblasNoTrans, N, N, N,
                        1.0, &L[0], N, &U[0], N, 0.0, C.data(), N);

            if (rank == 0 && std::max(M, N) < print_limit) {
                std::cout << "L:\n";
                conflux::print_matrix(&L[0], 0, M, 0, N, N);
                std::cout << "\nU:\n";
                conflux::print_matrix(&U[0], 0, M, 0, N, N);
                std::cout << "\nPerm:\n";
                conflux::print_matrix(Perm.data(), 0, M, 0, N, N);
                std::cout << "\nL*U:\n";
                conflux::print_matrix(C.data(), 0, M, 0, N, N);
            }

            cblas_dgemm(CblasRowMajor, CblasNoTrans, CblasNoTrans, N, N, N,
                        -1.0, Perm.data(), N, params.matrix.data(), N, 1.0, C.data(), N);
            if (rank == 0 && std::max(M, N) < print_limit){ 
                std::cout << "\nL*U - P*A:\n";
                conflux::print_matrix(C.data(), 0, M, 0, N, N);
            }
            double norm = 0;
            for (auto i = 0; i < M; ++i) {
                for (auto j = 0; j < N; ++j) {
<<<<<<< HEAD
                    norm += C[i * N + j] * C[i * N + j];
=======
                    auto value = C[i*N + j];
                    norm += value * value;
>>>>>>> 6f86fe8e
                }
            }
            norm = std::sqrt(norm);
            std::cout << "residual: " << norm << std::endl;
        }
#endif
    }
    // print the profiler data
    if (rank == 0) {
        PP();
    }


    // if not MPI_COMM_WORLD, deallocate it
    if (newP < P) {
        MPI_Comm_free(&comm);
    }
    MPI_Finalize();

    return 0;
}<|MERGE_RESOLUTION|>--- conflicted
+++ resolved
@@ -130,12 +130,8 @@
             double norm = 0;
             for (auto i = 0; i < M; ++i) {
                 for (auto j = 0; j < N; ++j) {
-<<<<<<< HEAD
-                    norm += C[i * N + j] * C[i * N + j];
-=======
                     auto value = C[i*N + j];
                     norm += value * value;
->>>>>>> 6f86fe8e
                 }
             }
             norm = std::sqrt(norm);
