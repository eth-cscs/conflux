#include <mpi.h>
#include <omp.h>

#include <algorithm>
#include <cassert>
#include <chrono>
#include <cmath>
#include <cstdlib>
#include <functional>
#include <iomanip>
#include <iostream>
#include <iterator>
#include <numeric>  // has std::lcm
#include <random>
#include <tuple>
#include <unordered_map>
// blas backend
#ifdef __USE_MKL
#include <mkl.h>
#include <mkl_cblas.h>
#include <mkl_lapacke.h>
#else
#include <cblas.h>
#include <lapacke.h>
#endif

#include <conflux/lu/lu_params.hpp>
#include <conflux/lu/memory_utils.hpp>
#include <conflux/lu/profiler.hpp>
#include <conflux/lu/utils.hpp>

namespace conflux {
int l2g(int pi, int ind, int sqrtp1) {
    return ind * sqrtp1 + pi;
}

void g2l(int gind, int sqrtp1,
         int &out1, int &out2) {
    out1 = gind % sqrtp1;
    out2 = (int)(gind / sqrtp1);
}

void g2lA10(int gti, int P, int &p, int &lti) {
    lti = (int)(gti / P);
    p = gti % P;
}

int l2gA10(int p, int lti, int P) {
    return lti * P + p;
}

void gr2gt(int gri, int v, int &gti, int &lri) {
    gti = (int)(gri / v);
    lri = gri % v;
}

std::tuple<int, int, int> p2X(MPI_Comm comm3D, int rank) {
    int coords[] = {-1, -1, -1};
    MPI_Cart_coords(comm3D, rank, 3, coords);
    return {coords[0], coords[1], coords[2]};
}

int X2p(MPI_Comm comm3D, int pi, int pj, int pk) {
    int coords[] = {pi, pj, pk};
    int rank;
    MPI_Cart_rank(comm3D, coords, &rank);
    return rank;
}

int X2p(MPI_Comm comm2D, int pi, int pj) {
    int coords[] = {pi, pj};
    int rank;
    MPI_Cart_rank(comm2D, coords, &rank);
    return rank;
}

template <typename T>
void print_matrix(T *pointer,
                  int row_start, int row_end,
                  int col_start, int col_end,
                  int stride, char order = 'R') {
    if (order == 'R') {
        for (int i = row_start; i < row_end; ++i) {
            //std::cout << "[" << i << "]:\t";
            printf("[%2u:] ", i);
            for (int j = col_start; j < col_end; ++j) {
                std::cout << pointer[i * stride + j] << ", \t";
            }
            std::cout << std::endl;
        }
    } else {
        for (int i = row_start; i < row_end; ++i) {
            //std::cout << "[" << i << "]:\t";
            printf("[%2u:] ", i);
            for (int j = col_start; j < col_end; ++j) {
                std::cout << pointer[j * stride + i] << ", \t";
            }
            std::cout << std::endl;
        }
    }
}

template <>
void print_matrix<double>(double *pointer,
                          int row_start, int row_end,
                          int col_start, int col_end,
                          int stride, char order) {
    if (order == 'R') {
        for (int i = row_start; i < row_end; ++i) {
            printf("[%2u:] ", i);
            for (int j = col_start; j < col_end; ++j) {
                printf("%8.3f", pointer[i * stride + j]);
                // std::cout << pointer[i * stride + j] << ", \t";
            }
            std::cout << std::endl;
        }
    } else {
        for (int i = row_start; i < row_end; ++i) {
            printf("[%2u:] ", i);
            for (int j = col_start; j < col_end; ++j) {
                printf("%8.3f", pointer[j * stride + i]);
                // std::cout << pointer[i * stride + j] << ", \t";
            }
            std::cout << std::endl;
        }
    }
}

template <typename T>
void print_matrix_all(T *pointer,
                      int row_start, int row_end,
                      int col_start, int col_end,
                      int stride,
                      int rank,
                      int P,
                      MPI_Comm comm) {
    for (int r = 0; r < P; ++r) {
        if (r == rank) {
            int pi, pj, pk;
            std::tie(pi, pj, pk) = p2X(comm, rank);
            std::cout << "Rank = " << pi << ", " << pj << ", " << pk << std::endl;
            for (int i = row_start; i < row_end; ++i) {
                for (int j = col_start; j < col_end; ++j) {
                    std::cout << pointer[i * stride + j] << ", \t";
                }
                std::cout << std::endl;
            }
        }
        MPI_Barrier(comm);
    }
}

template <typename T>
void print_map(std::unordered_map<T, std::vector<T>> m){
    for (const auto& x : m) {
            std::cout << x.first << ": [";
            for (auto i: x.second)
                std::cout << i << ", ";
             std::cout<< "]\n";
        }
}

template <typename T>
void print_map(std::unordered_map<T, T> m){
    for (const auto& x : m) {
            std::cout << x.first << ": " << x.second << "\n";
        }
}

int flipbit(int n, int k) {
    return n ^ (1ll << k);
}

int butterfly_pair(int pi, int r, int Px) {
    auto src_pi = flipbit(pi, r);
    if (src_pi >= Px) {
        if (r == 0)
            src_pi = pi;
        else {
            src_pi = flipbit(src_pi, r - 1);
            if (src_pi >= Px)
                src_pi = Px - 1;
        }
    }
    return src_pi;
    // return std::min(flipbit(pi, r), Px - 1);
}

// taken from COSMA
template <typename T>
MPI_Win
create_window(MPI_Comm comm, T *pointer, size_t size, bool no_locks) {
    MPI_Info info;
    MPI_Info_create(&info);
    if (no_locks) {
        MPI_Info_set(info, "no_locks", "true");
    } else {
        MPI_Info_set(info, "no_locks", "false");
    }
    MPI_Info_set(info, "accumulate_ops", "same_op");
    MPI_Info_set(info, "accumulate_ordering", "none");

    MPI_Win win;
    MPI_Win_create(
        pointer, size * sizeof(T), sizeof(T), info, comm, &win);

    MPI_Info_free(&info);

    return win;
}

MPI_Comm create_comm(MPI_Comm &comm, std::vector<int> &ranks) {
    MPI_Comm newcomm;
    MPI_Group subgroup;

    MPI_Group comm_group;
    MPI_Comm_group(comm, &comm_group);

    MPI_Group_incl(comm_group, ranks.size(), ranks.data(), &subgroup);
    MPI_Comm_create_group(comm, subgroup, 0, &newcomm);

    MPI_Group_free(&subgroup);
    MPI_Group_free(&comm_group);

    return newcomm;
}

template <typename T>
void LUP(int n_local_active_rows, int v, int stride,
         T *pivotBuff, T *candidatePivotBuff,
         std::vector<int> &ipiv, std::vector<int> &perm) {
    assert(n_local_active_rows >= 0);
//    if (n_local_active_rows == 0) return;
    // reset the values
    for (int i = 0; i < std::max(2 * v, n_local_active_rows); ++i) {
        perm[i] = i;
    }

    parallel_mcopy<T>(n_local_active_rows, v,
                      &candidatePivotBuff[0], stride,
                      &pivotBuff[0], v);

    LAPACKE_dgetrf(LAPACK_ROW_MAJOR, n_local_active_rows, v,
                   &pivotBuff[0], v, &ipiv[0]);

    // ipiv -> permutation
    // ipiv returned from blas is 1-based because of fortran compatibility
    for (int i = 0; i < std::min(v, n_local_active_rows); ++i) {
        std::swap(perm[i], perm[ipiv[i] - 1]);
    }
}

void analyze_pivots(int first_non_pivot_row,
                    int n_rows,
                    std::vector<int>& curPivots,
                    std::vector<bool>& pivots,
                    std::vector<int>& early_non_pivots,
                    std::vector<int>& late_pivots
                    ) {
    if (first_non_pivot_row >= n_rows)
        return;
    // clear up from previous step
    early_non_pivots.clear();
    late_pivots.clear();

    for (int i = first_non_pivot_row; i < n_rows; ++i) {
        pivots[i] = false;
    }

    // map pivots to bottom rows (after non_pivot_rows)
    for (int i = 0; i < curPivots[0]; ++i) {
        int pivot_row = curPivots[i + 1];
        assert(first_non_pivot_row <= pivot_row && pivot_row < n_rows);
        // pivot_row = curPivots[i+1] <= Nl
        pivots[pivot_row] = true;
    }

    // ----------------------
    // extract non pivots from first v rows -> early non pivots
    // extract pivots from the rest of rows -> late pivots

    // extract from first pivot-rows those which are non-pivots
    for (int i = first_non_pivot_row;
         i < std::min(first_non_pivot_row + curPivots[0], n_rows); ++i) {
        if (!pivots[i]) {
            early_non_pivots.push_back(i);
        }
    }

    // extract from the rest, those which are pivots
    for (int i = first_non_pivot_row + curPivots[0];
         i < n_rows; ++i) {
        if (pivots[i]) {
            late_pivots.push_back(i);
        }
    }

    // std::cout << "late pivots = " << late_pivots.size() << std::endl;
    // std::cout << "early non pivots = " << early_non_pivots.size() << std::endl;
    assert(late_pivots.size() == early_non_pivots.size());
}

template <typename T>
void push_pivots_up(std::vector<T> &in, std::vector<T> &temp,
                    int n_rows, int n_cols,
                    order layout,
                    std::vector<int> &curPivots,
                    int first_non_pivot_row,
                    std::vector<bool>& pivots,
                    std::vector<int>& early_non_pivots,
                    std::vector<int>& late_pivots
                    ) {
    if (n_rows == 0 || n_cols == 0 || first_non_pivot_row >= n_rows)
        return;

#pragma omp parallel for shared(curPivots, in, n_cols, temp)
    // copy first v pivots to temporary buffer
    for (int i = 0; i < curPivots[0]; ++i) {
        int pivot_row = curPivots[i + 1];
        std::copy_n(&in[pivot_row * n_cols],
                    n_cols,
                    &temp[i * n_cols]);
    }

    // copy early non_pivots to late pivots positions
#pragma omp parallel for shared(late_pivots, early_non_pivots, in, n_cols)
    for (int i = 0; i < early_non_pivots.size(); ++i) {
        int row = early_non_pivots[i];
        std::copy_n(&in[row * n_cols],
                    n_cols,
                    &in[late_pivots[i] * n_cols]);
    }

#pragma omp parallel for shared(first_non_pivot_row, curPivots, temp, n_cols, in)
    // overwrites first v rows with pivots
    for (int i = 0; i < curPivots[0]; ++i) {
        int pivot_row = curPivots[i + 1];
        std::copy_n(&temp[i * n_cols],
                    n_cols,
                    &in[(first_non_pivot_row + i) * n_cols]);
    }
}

template <typename T>
void tournament_rounds(
    int n_local_active_rows,
    int v,
    order layout,
    std::vector<T> &A00Buff,
    std::vector<T> &pivotBuff,
    std::vector<T> &candidatePivotBuff,
    std::vector<T> &candidatePivotBuffPerm,
    std::vector<int> &ipiv, std::vector<int> &perm,
    int n_rounds,
    int Px, int layrK,
    MPI_Comm lu_comm,
    int k) {
    int rank;
    MPI_Comm_rank(lu_comm, &rank);
    int pi, pj, pk;
    std::tie(pi, pj, pk) = p2X(lu_comm, rank);

    int req_id = 0;
    int n_reqs = (Px & (Px - 1) == 0) ? 2 : (Px + 2);
    // int n_reqs = Px+2;
    MPI_Request reqs[n_reqs];

    for (int r = 0; r < n_rounds; ++r) {
        // auto src_pi = std::min(flipbit(pi, r), Px - 1);
        auto src_pi = butterfly_pair(pi, r, Px);
        auto p_rcv = X2p(lu_comm, src_pi, pj, pk);
        req_id = 0;

        if (src_pi < pi) {
            MPI_Isend(&candidatePivotBuff[v * (v + 1)], v * (v + 1), MPI_DOUBLE,
                      p_rcv, 1, lu_comm, &reqs[req_id++]);
            MPI_Irecv(&candidatePivotBuff[0], v * (v + 1), MPI_DOUBLE,
                      p_rcv, 1, lu_comm, &reqs[req_id++]);
        } else {
            MPI_Isend(&candidatePivotBuff[0], v * (v + 1), MPI_DOUBLE,
                      p_rcv, 1, lu_comm, &reqs[req_id++]);
            MPI_Irecv(&candidatePivotBuff[v * (v + 1)], v * (v + 1), MPI_DOUBLE,
                      p_rcv, 1, lu_comm, &reqs[req_id++]);
        }

        // we may also need to send more than one pair of messages in case of Px not a power of two.
        // because src_pi = std::min(flipbit(pi, r), Px - 1), multiple ranks may need data from the last
        // rank pi = Px - 1.
        // first, check who wants something from us:
        // if Px not a power of 2
        if (Px & (Px - 1) != 0) {
            for (int ppi = 0; ppi < Px; ppi++) {
                //then it means that ppi wants something from us
                if (butterfly_pair(ppi, r, Px) == pi && ppi != src_pi) {
                    p_rcv = X2p(lu_comm, ppi, pj, pk);
                    MPI_Isend(&candidatePivotBuff[v * (v + 1)], v * (v + 1), MPI_DOUBLE,
                              p_rcv, 1, lu_comm, &reqs[req_id++]);
                }
            }
        }
        MPI_Waitall(req_id, &reqs[0], MPI_STATUSES_IGNORE);

        // if (n_local_active_rows > 0) {
            // MPI_Request_free(&reqs[0]);

            // if (pi == 1) {
            //    std::cout << "pi: " << pi << ", src_pi: " << src_pi << ", tournament round " << r << "/" << n_rounds << ", before LUP. candidatePivBuff\n" << std::flush;
            //    print_matrix(candidatePivotBuff.data(), 0, 2*v, 0, v+1, v+1);
            //             std::cout << "\n\n" << std::flush;
            // }
            // candidatePivotBuff := input
            LUP(2 * v, v, v + 1, &pivotBuff[0], &candidatePivotBuff[1], ipiv, perm);

            // if final round
            if (r == n_rounds - 1) {
                inverse_permute_rows(&candidatePivotBuff[0],
                                     &candidatePivotBuffPerm[0],
                                     2 * v, v + 1, v, v + 1, layout, perm);

                candidatePivotBuff.swap(candidatePivotBuffPerm);

                // if (k > 12) {
                // std::cout << "Rank [" << pi << ", " << pj << ", " << pk << "], k = " << k << ", pivotBuff:\n" << std::flush;
                //         print_matrix(pivotBuff.data(), 0, v, 0, v, v);
                //         std::cout << "\n\n" << std::flush;
                // }

                // just the top v rows
                parallel_mcopy(v, v,
                               &pivotBuff[0], v,
                               &A00Buff[0], v);
            } else {
                src_pi = butterfly_pair(pi, r + 1, Px);  //std::min(flipbit(pi, r+1), Px - 1);
                if (src_pi < pi) {
                    inverse_permute_rows(&candidatePivotBuff[0],
                                         &candidatePivotBuffPerm[v * (v + 1)],
                                         2 * v, v + 1, v, v + 1, layout, perm);
                    candidatePivotBuff.swap(candidatePivotBuffPerm);
                } else {
                    inverse_permute_rows(&candidatePivotBuff[0],
                                         &candidatePivotBuffPerm[0],
                                         2 * v, v + 1, v, v + 1, layout, perm);
                    candidatePivotBuff.swap(candidatePivotBuffPerm);
                }
            }

            // if (pi == 1) {
            //    std::cout << "pi: " << pi << ", src_pi: " << src_pi << ", tournament round " << r << "/" << n_rounds << ", AFTER LUP. candidatePivBuff\n" << std::flush;
            //    print_matrix(candidatePivotBuff.data(), 0, 2*v, 0, v+1, v+1);
            //             std::cout << "\n\n" << std::flush;
            //     std::cout << "pivotBuff\n" << std::flush;
            //    print_matrix(pivotBuff.data(), 0, 2*v, 0, v, v);
            //             std::cout << "\n\n" << std::flush;
            // }
        // }
    }
}

std::pair<
    std::unordered_map<int, std::vector<int>>,
    std::unordered_map<int, std::vector<int>>>
g2lnoTile(std::vector<int> &grows, int Px, int v) {
    std::unordered_map<int, std::vector<int>> lrows;
    std::unordered_map<int, std::vector<int>> loffsets;

    for (unsigned i = 0u; i < grows.size(); ++i) {
        auto growi = grows[i];
        // # we are in the global tile:
        auto gT = growi / v;
        // # which is owned by:
        auto pOwn = int(gT % Px);
        // # and this is a local tile:
        auto lT = gT / Px;
        // # and inside this tile it is a row number:
        auto lR = growi % v;
        // # which is a No-Tile row number:
        auto lRNT = int(lR + lT * v);
        // lrows[pOwn].push_back(lRNT);
        lrows[pOwn].push_back(growi);
        loffsets[pOwn].push_back(i);
    }

    return {lrows, loffsets};
}

template <class T>
void LU_rep(lu_params<T>& gv,
            T* C,
            int* permutation) {
    PC();
    PE(init);
    int M, N, P, Px, Py, Pz, v, nlayr, Mt, Nt, tA11x, tA11y;
    N = gv.N;
    M = gv.M;
    P = gv.P;
    Px = gv.Px;
    Py = gv.Py;
    Pz = gv.Pz;
    v = gv.v;
    nlayr = gv.nlayr;
    Nt = gv.Nt;
    tA11x = gv.tA11x;
    tA11y = gv.tA11y;
    // local n
    int Ml = gv.Ml;
    int Nl = gv.Nl;

    int pi = gv.pi;
    int pj = gv.pj;
    int pk = gv.pk;
    int rank = gv.rank;

    MPI_Comm lu_comm = gv.lu_comm;
    MPI_Comm jk_comm = gv.jk_comm;
    MPI_Comm k_comm = gv.k_comm;

#ifdef DEBUG
    MPI_Comm i_comm;
    int keep_dims_i[] = {1, 0, 0};
    MPI_Cart_sub(lu_comm, keep_dims_i, &i_comm);
#endif

    auto chosen_step = Nt; // - 1;
    // auto debug_level = 0;
    //auto chosen_step = 90;
    auto debug_level = 0;

    int print_rank = X2p(lu_comm, 0, 0, 0);

    // Create buffers
    std::vector<T> A00Buff(v * v);

    // A10 => M
    // A01 => N
    // A11 => M x N
    std::vector<T> A10Buff(Ml * v);
    std::vector<T> A10BuffTemp(Ml * v);
    std::vector<T> A10BuffRcv(Ml * nlayr);

    std::vector<T> A01Buff(v * Nl);
    std::vector<T> A01BuffTemp(v * Nl);
    std::vector<T> A01BuffRcv(nlayr * Nl);

    std::vector<T>& A11Buff = gv.data;
    std::vector<T> A10resultBuff(Ml * Nl);
    std::vector<T> A11BuffTemp(Ml * Nl);

    //TODO: can we handle such a big global pivots vector?
    std::vector<int> pivotIndsBuff(M);
#ifdef FINAL_SCALAPACK_LAYOUT
    MPI_Win res_Win = create_window(lu_comm,
                                    C,
                                    Ml*Nl,
                                    true);
    auto ScaLAPACKResultBuff = C;
    MPI_Win_fence(0, res_Win);
    // TODO: This is DEFINITELY suboptimal. We will use two buffers
    // (pivotIndsBuff and ipvt_g) to recreate local scalapack ipvt
    // Hopefully, it won't impact performance much.
    std::vector<int> ipvt_g(M);
    std::vector<int> ipvt(Ml);
    // initially, ipvt_g contains consecutive integers (0, 1, ..., M-1)
    // then, we will recreate this ipvt permutations 
    std::iota (std::begin(ipvt_g), std::end(ipvt_g), 0); 
#endif

    // global row indices
    std::vector<int> gri(Ml);
    std::unordered_map<int, int> igri;
    std::vector<int> griTemp(Ml);
    for (int i = 0; i < Ml; ++i) {
        auto lrow = i;
        // # we are in the local tile:
        auto lT = lrow / v;
        // # and inside this tile it is a row number:
        auto lR = lrow % v;
        // # which is a global tile:
        auto gT = lT * Px + pi;
        gri[i] = lR + gT * v;
        igri[gri[i]] = i;
    }

    int n_local_active_rows = Ml;
    int first_non_pivot_row = 0;

    std::vector<T> pivotBuff(Ml * v);

    std::vector<T> candidatePivotBuff(Ml * (v + 1));
    std::vector<T> candidatePivotBuffPerm(Ml * (v + 1));
    std::vector<int> perm(std::max(2 * v, Ml));  // rows
    std::vector<int> ipiv(std::max(2 * v, Ml));

    std::vector<bool> pivots(Ml);
    std::vector<int> early_non_pivots;
    early_non_pivots.reserve(v);
    std::vector<int> late_pivots;
    late_pivots.reserve(v);

    // 0 = num of pivots
    // 1..v+1 = pivots
    // v+1 .. 2v+1 = curPivOrder
    // 2v+1 .. 3v+1 = pivotIndsBuff
    std::vector<int> curPivots(3*v+1);
    for (int i = v + 1; i < curPivots.size(); ++i) {
        curPivots[i] = i;
    }

    // GLOBAL result buffer
    // For debug only!
    std::cout << std::setprecision(3);

    // RNG
    std::mt19937_64 eng(gv.seed);
    std::uniform_int_distribution<int> dist(0, Pz - 1);

    // # ------------------------------------------------------------------- #
    // # ------------------ INITIAL DATA DISTRIBUTION ---------------------- #
    // # ------------------------------------------------------------------- #

    PE(fence_create);
    MPI_Win A01Win = create_window(lu_comm,
                                   A01Buff.data(),
                                   A01Buff.size(),
                                   true);

    // Sync all windows
    MPI_Win_fence(MPI_MODE_NOPRECEDE, A01Win);
    PL();
    std::vector<int> timers(8);

    auto layout = order::row_major;

#ifdef DEBUG
    std::vector<int> activeRows(Px);
#endif

    /*
# ---------------------------------------------- #
# ----------------- MAIN LOOP ------------------ #
# 0. reduce first tile column from A11buff to PivotA11ReductionBuff
# 1. coalesce PivotA11ReductionBuff to PivotBuff and scatter to A10buff
# 2. find v pivots and compute A00
# 3. reduce pivot rows from A11buff to PivotA11ReductionBuff
# 4. scatter PivotA01ReductionBuff to A01Buff
# 5. compute A10 and broadcast it to A10BuffRecv
# 6. compute A01 and broadcast it to A01BuffRecv
# 7. compute A11
# ---------------------------------------------- #
*/

    MPI_Barrier(lu_comm);
    auto t1 = std::chrono::high_resolution_clock::now();

    // # now k is a step number
    for (auto k = 0; k < Nt; ++k) {
        bool last_step = k == Nt - 1;
#ifdef DEBUG
        if (debug_level > 1 && print_rank == rank) {
            std::cout << "Iteration = " << k << std::endl;
        }
        MPI_Barrier(lu_comm);
#endif
        if (k == chosen_step + 1)
            break;

        // global current offset
        auto off = k * v;
        // local current offset
        auto loff = (k / Py) * v;  // sqrtp1 = 2, k = 157

        // # in this step, layrK is the "lucky" one to receive all reduces
        auto layrK = 0;  // dist(eng);

        // layrK = 0;
        // if (k == 0) layrK = 0;
        // if (k == 1) layrK = 1;
        // if (doprint && printrank) std::cout << "layrK: " << layrK << std::endl << std::flush;
        // # ----------------------------------------------------------------- #
        // # 0. reduce first tile column from A11buff to PivotA11ReductionBuff #
        // # ----------------------------------------------------------------- #
        // MPI_Barrier(lu_comm);
        auto ts = std::chrono::high_resolution_clock::now();
        // # Currently, we dump everything to processors in layer pk == 0, and only this layer choose pivots
        // # that is, each processor [pi, pj, pk] sends to [pi, pj, layK]
        // # note that processors in layer pk == 0 locally copy their data from A11buff to PivotA11ReductionBuff

        // flush the buffer
        curPivots[0] = 0;

        assert(n_local_active_rows >= 0);
        assert(first_non_pivot_row <= Ml);
        #ifdef DEBUG
        if (n_local_active_rows <= 0) {
            assert(curPivots[0] == 0);
        }
        #endif

#if DEBUG
        if (k == chosen_step && debug_level > 1) {
            std::cout << "Matrix A10BuffRcv = " << std::endl;
            print_matrix_all(A10BuffRcv.data(), 0, n_local_active_rows, 
                                                0, nlayr, nlayr, 
                                                rank, P, lu_comm);
            std::cout << "Matrix A10BuffTemp = " << std::endl;
            print_matrix_all(A10BuffTemp.data(), 0, n_local_active_rows, 
                                                0, nlayr, nlayr, 
                                                rank, P, lu_comm);
        }
        assert(n_local_active_rows >= 0);
        assert(first_non_pivot_row <= Ml);

        assert(has_valid_data(&A10Buff[0], 
                              first_non_pivot_row, Ml, 
                              0, v, v));
        assert(has_valid_data(A00Buff.data(), 0, v, 0, v, v));
        assert(has_valid_data(&A01Buff[0], 
                              0, v,
                              0, Nl-loff, Nl-loff));
        assert(has_valid_data(&A11Buff[0], 
                              first_non_pivot_row, Ml,
                              loff, Nl, Nl))
#endif

        PE(step0_padding);
        if (n_local_active_rows < v) {
            int padding_start = std::max(0, n_local_active_rows) * (v + 1);
            int padding_end = v * (v + 1);
            std::fill(candidatePivotBuff.begin() + padding_start,
                      candidatePivotBuff.begin() + padding_end, 0);
            std::fill(candidatePivotBuffPerm.begin() + padding_start,
                      candidatePivotBuffPerm.begin() + padding_end, 0);
            // std::fill(gri.begin() + first_non_pivot_row, gri.end(), -1);
        }
        PL();

        // # reduce first tile column. In this part, only pj == k % sqrtp1 participate:

       // if (pj == k % Py && n_local_active_rows > 0) {
            PE(step0_copy);
            parallel_mcopy<T>(n_local_active_rows, v,
                              &A11Buff[first_non_pivot_row * Nl + loff], Nl,
                              &A10Buff[first_non_pivot_row * v], v);
            PL();
#ifdef DEBUG
            if (debug_level > 0) {
                if (k == chosen_step) {
                    if (rank == print_rank) {
                        std::cout << "Step 0, A10Buff before reduction." << std::endl;
                        print_matrix(A10Buff.data(), 0, Ml, 0, v, v);
                    }
                }
            }
#endif

            PE(step0_reduce);
            if (pk == layrK) {
                MPI_Reduce(MPI_IN_PLACE, &A10Buff[first_non_pivot_row * v],
                           n_local_active_rows * v,
                           MPI_DOUBLE, MPI_SUM, layrK, k_comm);
            } else {
                MPI_Reduce(&A10Buff[first_non_pivot_row * v],
                           &A10Buff[first_non_pivot_row * v],
                           n_local_active_rows * v,
                           MPI_DOUBLE, MPI_SUM, layrK, k_comm);
            }
            PL();
     //   }

#ifdef DEBUG
        if (debug_level > 1) {
            MPI_Barrier(lu_comm);
            if (k == chosen_step) {
                if (rank == print_rank) {
                    std::cout << "Step 0, A10Buff after reduction." << std::endl;
                    print_matrix(A10Buff.data(), 0, Ml, 0, v, v);
                }
                // std::exit(0);
            }
        }
#endif

        // MPI_Barrier(lu_comm);
        auto te = std::chrono::high_resolution_clock::now();
        timers[0] += std::chrono::duration_cast<std::chrono::microseconds>(te - ts).count();

        // # --------------------------------------------------------------------- #
        // # 1. coalesce PivotA11ReductionBuff to PivotBuff and scatter to A10buff #
        // # --------------------------------------------------------------------- #
        ts = te;
        // # ---------------- FIRST STEP ----------------- #
        // # in first step, we do pivot on the whole PivotBuff array (may be larger than [2v, v]
        // # local computation step
        // sqrtp1 many roots
        // sqrtp1 x c  many receivers
#ifdef DEBUG
        if (debug_level > 0) {
            if (chosen_step == k) {
                if (pi == 0 && pj == 1 && pk == 0) {
                    std::cout << "GRI before tournament" << std::endl;
                    print_matrix(gri.data(),
                                 0, 1,
                                 0, Ml,
                                 Ml);
                }
            }
        }
#endif
        MPI_Request A00_req[2];
        int n_A00_reqs = 0;
        assert(n_local_active_rows + first_non_pivot_row == Ml);
        if (pj == k % Py && pk == layrK) {
            auto min_perm_size = std::min(N - k * v, v);
            auto max_perm_size = std::max(n_local_active_rows, v);

          //  if (n_local_active_rows > 0) {
                PE(step1_A10copy);
                parallel_mcopy<T>(n_local_active_rows, v,
                                  &A10Buff[first_non_pivot_row * v], v,
                                  &candidatePivotBuff[1], v + 1);
                // glue the gri elements to the first column of candidatePivotBuff
                prepend_column(matrix_view<T>(&candidatePivotBuff[0],
                                              n_local_active_rows, v + 1, v + 1,
                                              layout),
                               &gri[first_non_pivot_row]);
                PL();
#ifdef DEBUG
                if (debug_level > 0) {
                    // TODO: before anything
                    if (chosen_step == k) {
                        std::cout << "candidatePivotBuff BEFORE ANYTHING " << pi << std::endl;
                        print_matrix(candidatePivotBuff.data(),
                                     0, n_local_active_rows, 0, v + 1, v + 1);
                    }
                }
#endif
                // # tricky part! to preserve the order of the rows between swapping pairs (e.g., if ranks 0 and 1 exchange their
                // # candidate rows), we want to preserve that candidates of rank 0 are always above rank 1 candidates. Otherwise,
                // # we can get inconsistent results. That's why,in each communication pair, higher rank puts his candidates below:

                // # find with which rank we will communicate
                // # ANOTHER tricky part ! If sqrtp1 is not 2^n, then we will not have a nice butterfly communication graph.
                // # that's why with the flipBit strategy, src_pi can actually be larger than sqrtp1
                auto src_pi = std::min(flipbit(pi, 0), Px - 1);

                PE(step1_lup)
                LUP(n_local_active_rows, v, v + 1, &pivotBuff[0], &candidatePivotBuff[1], ipiv, perm);
                PL();

                // TODO: after first LUP and swap
#ifdef DEBUG
                if (debug_level > 0) {
                    if (chosen_step == k) {
                        std::cout << "candidatePivotBuff BEFORE FIRST LUP AND SWAP " << pi << std::endl;
                        print_matrix(candidatePivotBuff.data(),
                                     0, n_local_active_rows, 0, v + 1, v + 1);
                    }
                }
#endif

                PE(step1_rowpermute);
                if (src_pi < pi) {
                    inverse_permute_rows(&candidatePivotBuff[0], &candidatePivotBuffPerm[v * (v + 1)],
                                         max_perm_size, v + 1, v, v + 1, layout, perm);
                    candidatePivotBuff.swap(candidatePivotBuffPerm);
                } else {
                    inverse_permute_rows(&candidatePivotBuff[0], &candidatePivotBuffPerm[0],
                                         max_perm_size, v + 1, v, v + 1, layout, perm);
                    candidatePivotBuff.swap(candidatePivotBuffPerm);
                }
                PL();
      //      }

            // TODO: after first LUP and swap
#ifdef DEBUG
            if (debug_level > 0) {
                if (chosen_step == k) {
                    std::cout << "candidatePivotBuff AFTER FIRST LUP AND SWAP " << pi << std::endl;
                    print_matrix(candidatePivotBuff.data(),
                                 0, n_local_active_rows, 0, v + 1, v + 1);
                }
            }

            if (k == chosen_step && debug_level > 1) {
                std::cout << "Rank [" << pi << ", " << pj << ", " << pk << "], n_local_active_rows: "
                          << n_local_active_rows << ", candidatePivotBuff: \n"
                          << std::flush;
                print_matrix(candidatePivotBuff.data(), 0, Ml, 0, v + 1, v + 1);
                std::cout << "\n\n"
                          << std::flush;
            }
#endif
            // std::cout << "Matrices permuted" << std::endl;

            // # ------------- REMAINING STEPS -------------- #
            // # now we do numRounds parallel steps which synchronization after each step
            PE(step1_pivoting);
            auto numRounds = int(std::ceil(std::log2(Px)));

            tournament_rounds(
                n_local_active_rows,
                v,
                layout,
                A00Buff,
                pivotBuff,
                candidatePivotBuff,
                candidatePivotBuffPerm,
                ipiv, perm,
                numRounds,
                Px, layrK,
                lu_comm,
                k);
#ifdef DEBUG
            // after the tournament pivoting is finished, A00 has global pivots
            // that are independent of n_local_active_rows
            // no global pivot should be 0
            for (int i = 0; i < v; ++i){
                assert(std::abs(A00Buff[i*v + i]) > 0.001);
            }
#endif

            // std::cout << "tournament rounds finished" << std::endl;
// extract the first col of candidatePivotBuff first v elements of the first column of candidatePivotBuff
            // first v rows
            // v+1 is the number of cols
            // std::cout << "candidatePivotBuff:" << std::endl;;
            // print_matrix(candidatePivotBuff.data(), 0, v, 0, v+1, v+1);
            
            //if (n_local_active_rows > 0) {
                auto gpivots = column<T, int>(matrix_view<T>(&candidatePivotBuff[0],
                                                             min_perm_size, v + 1, v + 1,
                                                             layout),
                                              0);

                std::unordered_map<int, std::vector<int>> lpivots;
                std::unordered_map<int, std::vector<int>> loffsets;
                std::tie(lpivots, loffsets) = g2lnoTile(gpivots, Px, v);

                // locally set curPivots
                /*
                     because the thing is that n_local_active_rows is BEFORE tournament pivoting
                     so you entered the tournnament with empty hands but at least 
                     you should tell others what was the outcome of the tournament. 
                     So other ranks produced A00, gpivots, etc. and this information has to be propagated further
                     */
                curPivots[0] = lpivots[pi].size();
                // if (curPivots[0] > 0) {
                std::copy_n(&lpivots[pi][0], curPivots[0], &curPivots[1]);
                std::copy_n(&loffsets[pi][0], curPivots[0], &curPivots[v + 1]);
                // curPivOrder = loffsets[pi];
                // std::copy_n(&gpivots[0], v, &pivotIndsBuff[k * v]);
                // curPivots[2*v+1] holds the pivotIndsBuff
                std::copy_n(&gpivots[0], v, &curPivots[2*v+1]);
               //  }
           // } else {
            // if (n_local_active_rows > 0) {
            //     curPivots[0] = 0;
            // }
            PL();

            
#ifdef DEBUG
                if (k == chosen_step && debug_level > -1 && rank == print_rank) {
                    std::cout << "Rank [" << pi << ", " << pj << ", " << pk << "], k: " << k << ", n_local_active_rows: "
                              << n_local_active_rows << ", candidatePivotBuff after tournament pivoting: \n"
                              << std::flush;
                    print_matrix(candidatePivotBuff.data(), 0, Ml, 0, v + 1, v + 1);
                    std::cout << "\n\n"
                              << std::flush;

                    std::cout << "Rank [" << pi << ", " << pj << ", " << pk << "], k: " << k << ", gpivots: \n" << std::flush;
                    print_matrix(gpivots.data(), 0, 1, 0, N, N);
                    std::cout << "\n\n"
                              << std::flush;

                    std::cout << "Rank [" << pi << ", " << pj << ", " << pk << "], k: " << k << ", lpivots: \n" << std::flush;
                    print_map(lpivots);
                    std::cout << "\n\n"
                              << std::flush;

                    std::cout << "Rank [" << pi << ", " << pj << ", " << pk << "], k: " << k << ", lpivots_offsets: \n" << std::flush;
                    print_map(loffsets);
                    std::cout << "\n\n"
                              << std::flush;
                }
#endif

            PE(step1_A00Buff_isend);
            // send A00 to pi = k % sqrtp1 && pk = layrK
            // pj = k % sqrtp1; pk = layrK
            if (pi < Py) {
#ifdef DEBUG
                if (debug_level > 1) {
                    if (k == chosen_step) {
                        std::cout << "Isend: (" << pi << ", " << pj << ", " << pk << ")->(" << k % Px << ", " << pi << ", " << layrK << ")" << std::endl;
                        std::cout << "k = " << k << ", A00Buff = " << std::endl;
                        print_matrix(A00Buff.data(), 0, v, 0, v, v);
                    }
                }
#endif
                auto p_rcv = X2p(lu_comm, k % Px, pi, layrK);
                if (p_rcv != rank) {
                    MPI_Isend(&A00Buff[0], v * v, MPI_DOUBLE,
                              p_rcv, 50, lu_comm, &A00_req[n_A00_reqs++]);
                }
            }
            PL();
        }
        // (pi, k % sqrtp1, layrK) -> (k % sqrtp1, pi, layrK)
        // # Receiving A00Buff:
        PE(step1_A00Buff_irecv);
        if (pj < Px && pi == k % Px && pi < Py && pk == layrK) {
            // std::cout << "Irecv: (" << pj << ", " << pi << ", " << layrK << ")->(" << pi << ", " << pj << ", " << pk << ")" << std::endl;
            auto p_send = X2p(lu_comm, pj, pi, layrK);
            if (p_send != rank) {
                MPI_Irecv(&A00Buff[0], v * v, MPI_DOUBLE,
                          p_send, 50, lu_comm, &A00_req[n_A00_reqs++]);
            }
        }
        PL();

#ifdef DEBUG
        MPI_Barrier(lu_comm);
        
        if (debug_level > 1 && k == chosen_step && rank == print_rank) {
                std::cout << "After ircv. Rank [" << pi << ", " << pj << ", " << pk << "], k = " << k << ", A00Buff = " << std::endl;
                print_matrix(A00Buff.data(), 0, v, 0, v, v);
        }
#endif

        // COMMUNICATION
        // MPI_Request reqs_pivots[4];
        // the one who entered this is the root
        auto root = X2p(jk_comm, k % Py, layrK);

        /*
        // # Sending A00Buff:
            PE(step1_A00Buff_bcast);
            MPI_Request A00_bcast_req;
            MPI_Ibcast(&A00Buff[0], v * v, MPI_DOUBLE, root, jk_comm, &A00_bcast_req);
            PL();
            */

        PE(step1_curPivots);
        MPI_Bcast(&curPivots[0], 3 * v + 1, MPI_INT, root, jk_comm);
        std::copy_n(&curPivots[2*v+1], v, &pivotIndsBuff[k*v]);
        PL();

        // PL();

        // assert(curPivots[0] <= v && curPivots[0] >= 0);

        // wait for both broadcasts
        // MPI_Waitall(4, reqs_pivots, MPI_STATUSES_IGNORE);
        // # ---------------------------------------------- #
        // # 2. reduce pivot rows from A11buff to PivotA01ReductionBuff #
        // # ---------------------------------------------- #
        ts = te;
        // curPivots = pivotIndsBuff[k * v: (k + 1) * v]
        // # Currently, we dump everything to processors in layer pk == 0, pi == k % sqrtp1
        // # and only this strip distributes reduced pivot rows
        // # so layer pk == 0 do a LOCAL copy from A11Buff to PivotBuff, other layers do the communication
        // # that is, each processor [pi, pj, pk] sends to [pi, pj, 0]
        // update the row mask

#ifdef DEBUG
        MPI_Barrier(lu_comm);
        if (debug_level > 1) {
            if (chosen_step == k) {
                if (pi == 0 && pj == 1 && pk == 0) {
                    std::cout << "A11 before pushing pivots up" << std::endl;
                    print_matrix(A11Buff.data(),
                                 0, Ml,
                                 0, Nl,
                                 Nl);
                    std::cout << "GRI before pushing pivots up" << std::endl;
                    print_matrix(gri.data(),
                                 0, 1,
                                 0, Ml,
                                 Ml);
                    std::cout << "curPivots before pushing pivots up" << std::endl;
                    print_matrix(curPivots.data(),
                                 0, 1,
                                 0, v + 1,
                                 v + 1);
                    std::cout << "first non pivot row = " << first_non_pivot_row << std::endl;
                }
            }
        }
        MPI_Barrier(lu_comm);
#endif

#ifdef DEBUG
        assert(n_local_active_rows >= 0);

        MPI_Allgather(&n_local_active_rows, 1, MPI_INT,
                      &activeRows[0], 1, MPI_INT, i_comm);

        int sum_rows = 0;
        for (auto& el : activeRows) {
            if (el > 0) sum_rows += el;
        }

        if (sum_rows != N - k*v) {
            if (pj == 0) {
                std::cout << "Rank [" << pi << ", " << pj << "," << pk << "], k: " 
                << k << ", sum_rows = " << sum_rows << ", N-kv = " << N-k*v 
                << ", n_local_active_rows: " << n_local_active_rows << std::endl;
                std::cout << "Active rows: \n";
                print_matrix(activeRows.data(), 0, 1, 0, Px, Px);
            }
        }
        assert(sum_rows == N - k*v);

        if (k == chosen_step && debug_level > 1) {
            for (int p = 0; p < P; ++p) {
                if (rank == p) {
                    std::cout << "[Rank " << p << "], step: " << k << ", sum_rows = " << sum_rows << ", N-kv = " << N-k*v << std::endl;
                    std::cout << "Nl = " << Nl << ", n_local_active_rows = " << n_local_active_rows << ", first_non_pivot_row = " << first_non_pivot_row << std::endl;
                    std::cout << "curPivots: " << curPivots[0] << " | ";
                    for (int i = 0; i < curPivots[0]; ++i) {
                        std::cout << curPivots[i+1] << ", ";
                    }
                    std::cout << std::endl;
                    std::cout << "======================" << std::endl;
                }
                MPI_Barrier(lu_comm);
            }
        }
#endif

        PE(step1_curPivots);
        // MPI_Wait(&curPivots_bcast_req, MPI_STATUS_IGNORE);
        for (int i = 0; i < curPivots[0]; ++i) {
            auto pivot_row = igri[curPivots[i+1]];
            if (pivot_row < first_non_pivot_row || pivot_row >= Ml) {
                std::cout << "Rank [" << pi << ", " << pj << ", " << pk << "], k = " << k << ", curPivots[0]: " << curPivots[0] << ", first_non_pivot_row: " << first_non_pivot_row << ", pivot_row: " << pivot_row  << ", n_rows: " << Ml << std::endl;;
                std::cout << "Rank [" << pi << ", " << pj << ", " << pk << "], k = " << k << ", curPivots:\n";
                print_matrix(curPivots.data(), 0, 1, 0, 2*v+1, 2*v+1);
                std::cout << "\nRank [" << pi << ", " << pj << ", " << pk << "], k = " << k << ", igri:\n";
                print_map(igri);
            }
            assert(first_non_pivot_row >= Ml 
                   || 
                  (first_non_pivot_row <= pivot_row && pivot_row < Ml));
            curPivots[i + 1] = pivot_row;
        }
        PL();

        PE(step2_pushingpivots);

        analyze_pivots(first_non_pivot_row, Ml,
                       curPivots, pivots, early_non_pivots, late_pivots);

        push_pivots_up<T>(A11Buff, A11BuffTemp,
                          Ml, Nl,
                          layout, curPivots,
                          first_non_pivot_row,
                          pivots,
                          early_non_pivots,
                          late_pivots
                          );
#ifdef DEBUG
        MPI_Barrier(lu_comm);
        if (k == chosen_step && rank == print_rank) {
            std::cout << "Pushed pivots up in A11Buff" << std::endl;
        }
#endif

<<<<<<< HEAD
#ifdef FINAL_SCALAPACK_LAYOUT
=======
//#ifdef CONFLUX_WITH_VALIDATION
>>>>>>> f68136f8
        push_pivots_up<T>(A10resultBuff, A11BuffTemp,
                          Ml, Nl,
                          layout, curPivots,
                          first_non_pivot_row,
                          pivots,
                          early_non_pivots,
                          late_pivots
                          );
//#endif

        push_pivots_up<T>(A10Buff, A10BuffTemp,
                          Ml, v,
                          layout, curPivots,
                          first_non_pivot_row,
                          pivots,
                          early_non_pivots,
                          late_pivots
                          );

#ifdef DEBUG
        MPI_Barrier(lu_comm);
        if (k == chosen_step && rank == print_rank) {
            std::cout << "Pushed pivots up in A10Buff" << std::endl;
        }
#endif

        push_pivots_up<int>(gri, griTemp,
                            Ml, 1,
                            layout, curPivots,
                            first_non_pivot_row,
                            pivots,
                            early_non_pivots,
                            late_pivots
                            );
        PL();

#ifdef DEBUG
        MPI_Barrier(lu_comm);
        if (k == chosen_step && rank == print_rank) {
            std::cout << "Finished pushing pivots up" << std::endl;
        }
        if (debug_level > 1) {
            if (chosen_step == k) {
                if (pi == 0 && pj == 1 && pk == 0) {
                    std::cout << "A11 after pushing pivots up" << std::endl;
                    print_matrix(A11Buff.data(),
                                 0, Ml,
                                 0, Nl,
                                 Nl);
                    std::cout << "GRI after pushing pivots up" << std::endl;
                    print_matrix(gri.data(),
                                 0, 1,
                                 0, Ml,
                                 Ml);
                }
            }
        }
        MPI_Barrier(lu_comm);
#endif

        first_non_pivot_row += curPivots[0];
        n_local_active_rows -= curPivots[0];

        assert(n_local_active_rows >= 0);

        for (int i = 0; i < Ml; ++i) {
            igri[gri[i]] = i;
        }

        // for A01Buff
        // TODO: NOW: reduce pivot rows: curPivots[0] x (Nl-loff)
        //
      //  if (n_local_active_rows > 0) {
            PE(step2_localcopy);
            // we have curPivots[0] pivot rows to copy from A11Buff to A01Buff
            // But - the precise row location in A01Buff is determined by the curPivOrder,
            // so i-th pivot row goes to curPivOrder[i] row in A01Buff
            // HOWEVER. To coalesce the reduction operation, and make A01Buff for reduction dense and not sparse,
            // we put them in top curPivots[0] of A01BuffTemp. And then, only after the reduction took place, we
            // use MPI_Put to properly distribute in correct order pivot rows from A01BuffTemp to A01Buff
#pragma omp parallel for shared(curPivots, first_non_pivot_row, A11Buff, Nl, loff, A01BuffTemp)
            for (int i = 0; i < curPivots[0]; ++i) {
                // if (pi == 0 && pj == 1 && pk == 0 && (k % Px) == 0){
                //     std::cout << "Rank [" << pi << ", " << pj << ", " << pk << "]. curPivOrder: \n";
                //             print_matrix(curPivOrder.data(), 0, 1,
                //                         0, v, v);
                // }
                int pivot_row = first_non_pivot_row - curPivots[0] + i;
                std::copy_n(&A11Buff[pivot_row * Nl + loff], Nl - loff, &A01BuffTemp[i * (Nl - loff)]);
            }

            // if (pi == 0 && pj == 1 && pk == 0 && (k % Px) == 0){
            //     std::cout << "A01Buff before reduce. Rank [" << pi << ", " << pj << ", " << pk << "]:" << std::endl << std::flush;
            //     print_matrix(A01Buff.data(), 0, v, 0, Nl, Nl);
            // }
            // MPI_Barrier(lu_comm);

            PL();

            PE(step2_reduce);
            if (pk == layrK) {
                MPI_Reduce(MPI_IN_PLACE, &A01BuffTemp[0],
                           curPivots[0] * (Nl - loff),
                           MPI_DOUBLE, MPI_SUM, layrK, k_comm);
            } else {
                MPI_Reduce(&A01BuffTemp[0], &A01BuffTemp[0],
                           curPivots[0] * (Nl - loff),
                           MPI_DOUBLE, MPI_SUM, layrK, k_comm);
            }
            PL();
  //      }

        // MPI_Barrier(lu_comm);

        te = std::chrono::high_resolution_clock::now();
        timers[2] += std::chrono::duration_cast<std::chrono::microseconds>(te - ts).count();

        ts = te;
#ifdef DEBUG
        MPI_Barrier(lu_comm);
        if (k == chosen_step && rank == print_rank) {
            std::cout << "Finished step 2" << std::endl;
        }
        if (debug_level > 0) {
            if (k == chosen_step) {
                if (rank == print_rank) {
                    std::cout << "Step 2 finished." << std::endl;
                    print_matrix(A11Buff.data(), 0, n_local_active_rows,
                                 0, Nl, Nl);
                }
                MPI_Barrier(lu_comm);
            }
        }
#endif

        // # -------------------------------------------------- #
        // # 3. distribute v pivot rows from A11buff to A01Buff #
        // # here, only processors pk == layrK participate      #
        // # -------------------------------------------------- #
        PE(step3_put);
        if (pk == layrK) {
            // curPivOrder[i] refers to the target
            auto p_rcv = X2p(lu_comm, k % Px, pj, layrK);

            // if (pi == 1 && pj == 1 && pk == 0 && (k % Px) == 0){
            //         std::cout << "Sending A01Buff. Rank [" << pi << ", " << pj << ", " << pk << "] -> ["
            //               << k % Px << ", " << pj << ", " << layrK << "], Sender's A01Buff: " << std::endl;
            //         print_matrix(A01Buff.data(), 0, v, 0, Nl, Nl);

            //     }

            for (int i = 0; i < curPivots[0]; ++i) {
                int curPivOrder = curPivots[v+1+i];
                assert(curPivOrder >= 0 && curPivOrder < v);
                auto dest_dspls = curPivOrder * (Nl - loff);
                MPI_Put(&A01BuffTemp[i * (Nl - loff)], Nl - loff, MPI_DOUBLE,
                        p_rcv, dest_dspls, Nl - loff, MPI_DOUBLE,
                        A01Win);                
            }
        }
        MPI_Win_fence(0, A01Win);

        PL();

        // MPI_Barrier(lu_comm);
        te = std::chrono::high_resolution_clock::now();
        timers[3] += std::chrono::duration_cast<std::chrono::microseconds>(te - ts).count();

#ifdef DEBUG
        MPI_Barrier(lu_comm);
        if (k == chosen_step && rank == print_rank) {
            std::cout << "Finished step 3" << std::endl;
        }
        if (debug_level > 0) {
            if (k == chosen_step) {
                if (rank == print_rank) {
                    std::cout << "Step 3 finished." << std::endl;
                    print_matrix(A01Buff.data(), 0, v, 0, Nl, Nl);
                }
                MPI_Barrier(lu_comm);
            }
        }
#endif

        ts = te;

        /*
            PE(step1_A00Buff_bcast);
            MPI_Wait(&A00_bcast_req, MPI_STATUS_IGNORE);
            PL();
        */
        PE(step1_A00Buff_waitall);
        if (n_A00_reqs > 0) {
            MPI_Waitall(n_A00_reqs, &A00_req[0], MPI_STATUSES_IGNORE);
#ifdef DEBUG
            // after the tournament pivoting is finished, A00 has global pivots
            // that are independent of n_local_active_rows
            // no global pivot should be 0
            for (int i = 0; i < v; ++i){
                assert(std::abs(A00Buff[i*v + i]) > 0.001);
            }
#endif
        }
        PL();

        // if (n_local_active_rows <= 0) continue;

        MPI_Request reqs[Pz * (Px + Py) + 2];
        int req_id = 0;

     //   if (n_local_active_rows > 0) {
            // RECEIVE FROM STEP 4
            auto p_send = X2p(lu_comm, pi, k % Py, layrK);
            int size = nlayr * n_local_active_rows;  // nlayr = v / c

            if (p_send != rank) {
                PE(step4_comm);
                MPI_Irecv(&A10BuffRcv[0], size, MPI_DOUBLE,
                          p_send, 5, lu_comm, &reqs[req_id]);
                ++req_id;
                PL();
            }
    //    }

        // # ---------------------------------------------- #
        // # 4. compute A10 and broadcast it to A10BuffRecv #
        // # ---------------------------------------------- #
        if (pk == layrK && pj == k % Py) {// && n_local_active_rows > 0) {
            // # this could basically be a sparse-dense A10 = A10 * U^(-1)   (BLAS tiangular solve) with A10 sparse and U dense
            // however, since we are ignoring the mask, it's dense, potentially with more computation than necessary.
#ifdef DEBUG
            if (debug_level > 1) {
                if (k == chosen_step) {
                    std::cout << "before trsm." << std::endl;
                    if (rank == print_rank) {
                        std::cout << "chosen_step = " << chosen_step << std::endl;
                        std::cout << "A00Buff = " << std::endl;
                        print_matrix(A00Buff.data(), 0, v, 0, v, v);
                        std::cout << "A10Buff = " << std::endl;
                        print_matrix(A10Buff.data(), 0, Ml, 0, v, v);
                    }
                }
            }
#endif
            PE(step4_dtrsm);
            cblas_dtrsm(CblasRowMajor,  // side
                        CblasRight,     // uplo
                        CblasUpper,
                        CblasNoTrans,
                        CblasNonUnit,
                        n_local_active_rows,                //  M
                        v,                                  // N
                        1.0,                                // alpha
                        &A00Buff[0],                        // triangular A
                        v,                                  // leading dim triangular
                        &A10Buff[first_non_pivot_row * v],  // A11
                        v);
            PL();
#ifdef DEBUG
            if (debug_level > 1) {
                if (k == chosen_step) {
                    std::cout << "after trsm." << std::endl;

                    if (rank == print_rank) {
                        std::cout << "A10Buff after trsm" << std::endl;
                        print_matrix(A10Buff.data(), 0, Ml, 0, v, v);
                    }
                }
            }
#endif

            PE(step4_reshuffling);

            // # -- BROADCAST -- #
            // # after compute, send it to sqrt(p1) * c processors
#pragma omp parallel for shared(A10Buff, A10BuffTemp, first_non_pivot_row, Ml, v, n_local_active_rows, nlayr)
            for (int pk_rcv = 0; pk_rcv < Pz; ++pk_rcv) {
                // # for the receive layer pk_rcv, its A10BuffRcv is formed by the following columns of A11Buff[p]
                auto colStart = pk_rcv * nlayr;
                auto colEnd = (pk_rcv + 1) * nlayr;

                int offset = colStart * n_local_active_rows;
                mcopy(A10Buff.data(), &A10BuffTemp[offset],
                      first_non_pivot_row, Ml, colStart, colEnd, v,
                      0, n_local_active_rows, 0, nlayr, nlayr);
            }
            PL();

            PE(step4_comm);
            for (int pk_rcv = 0; pk_rcv < Pz; ++pk_rcv) {
                // # for the receive layer pk_rcv, its A10BuffRcv is formed by the following columns of A11Buff[p]
                auto colStart = pk_rcv * nlayr;
                // auto colEnd   = (pk_rcv+1)*nlayr;

                int offset = colStart * n_local_active_rows;
                int size = nlayr * n_local_active_rows;  // nlayr = v / c

                // # all pjs receive the same data A11Buff[p, rows, colStart : colEnd]
                for (int pj_rcv = 0; pj_rcv < Py; ++pj_rcv) {
                    auto p_rcv = X2p(lu_comm, pi, pj_rcv, pk_rcv);
                    if (rank != p_rcv) {
                        MPI_Isend(&A10BuffTemp[offset], size, MPI_DOUBLE,
                                  p_rcv, 5, lu_comm, &reqs[req_id]);
                        ++req_id;
                    }
                }
            }
            auto colStart = pk * nlayr;
            int offset = colStart * n_local_active_rows;
            /*
                parallel_mcopy(nlayr, n_local_active_rows,
                              &A10BuffTemp[offset], v,
                              &A10BuffRcv[0], nlayr);
                              */
            std::copy_n(&A10BuffTemp[offset], nlayr * n_local_active_rows, &A10BuffRcv[0]);
            PL();
        }

        te = std::chrono::high_resolution_clock::now();
        timers[4] += std::chrono::duration_cast<std::chrono::microseconds>(te - ts).count();

#ifdef DEBUG
        MPI_Barrier(lu_comm);
        if (k == chosen_step && rank == print_rank) {
            std::cout << "Finished step 4" << std::endl;
        }
        if (debug_level > 1) {
            if (k == chosen_step) {
                if (rank == print_rank) {
                    std::cout << "Step 4 finished." << std::endl;
                    std::cout << "Matrix A10BuffRcv = " << std::endl;
                    print_matrix(A10BuffRcv.data(), 0, n_local_active_rows, 0, nlayr, nlayr);
                }
                MPI_Barrier(lu_comm);
            }
        }
#endif
        // RECEIVE FROM STEP 5
        p_send = X2p(lu_comm, k % Px, pj, layrK);
        size = nlayr * (Nl - loff);  // nlayr = v / c
        // if non-local, receive it
        if (p_send != rank) {
            PE(step5_irecv);
            MPI_Irecv(&A01BuffRcv[0], size, MPI_DOUBLE,
                      p_send, 6, lu_comm, &reqs[req_id]);
            ++req_id;
            PL();
        }

        ts = te;

        auto lld_A01 = Nl - loff;

        // # ---------------------------------------------- #
        // # 5. compute A01 and broadcast it to A01BuffRecv #
        // # ---------------------------------------------- #
        // # here, only ranks which own data in A01Buff (step 3) participate
        if (pk == layrK && pi == k % Px) {
#ifdef DEBUG
            if (debug_level > 1) {
                if (k == chosen_step) {
                    if (rank == print_rank) {
                        std::cout << "before trsm. Rank [" << pi << ", " << pj << ", " << pk << "]" << std::endl;
                        std::cout << "A00Buff = " << std::endl;
                        print_matrix(A00Buff.data(), 0, v, 0, v, v);
                        std::cout << "A01Buff = " << std::endl;
                        print_matrix(A01Buff.data(), 0, v, 0, Nl - loff, Nl - loff);
                    }
                }
            }
#endif

            PE(step5_dtrsm);
            // # this is a dense-dense A01 =  L^(-1) * A01
            cblas_dtrsm(CblasRowMajor,  // side
                        CblasLeft,
                        CblasLower,
                        CblasNoTrans,
                        CblasUnit,
                        v,            //  M
                        Nl - loff,    // N
                        1.0,          // alpha
                        &A00Buff[0],  // triangular A
                        v,            // leading dim triangular
                        &A01Buff[0],  // A01
                        lld_A01);     // leading dim of A01
            PL();

#ifdef DEBUG
            if (debug_level > 1) {
                if (k == chosen_step) {
                    if (rank == print_rank) {
                        std::cout << "AFTER trsm. Rank [" << pi << ", " << pj << ", " << pk << "]" << std::endl;
                        std::cout << "A01Buff = " << std::endl;
                        print_matrix(A01Buff.data(), 0, v, 0, Nl - loff, Nl - loff);
                    }
                }
            }
#endif

            PE(step5_reshuffling);
            // # -- BROADCAST -- #
            // # after compute, send it to sqrt(p1) * c processors
            for (int pk_rcv = 0; pk_rcv < Pz; ++pk_rcv) {
                // # for the receive layer pk_rcv, its A01BuffRcv is formed by the following rows of A01Buff[p]
                auto rowStart = pk_rcv * nlayr;
                // auto rowEnd = (pk_rcv + 1) * nlayr;
                // # all pjs receive the same data A11Buff[p, rows, colStart : colEnd]
                const int n_cols = Nl - loff;
                for (int pi_rcv = 0; pi_rcv < Px; ++pi_rcv) {
                    auto p_rcv = X2p(lu_comm, pi_rcv, pj, pk_rcv);
                    if (rank != p_rcv) {
                        PL();
                        PE(step5_isend);
                        MPI_Isend(&A01Buff[rowStart * n_cols],
                                  nlayr * n_cols, MPI_DOUBLE,
                                  p_rcv, 6, lu_comm, &reqs[req_id]);
                        ++req_id;
                        PL();
                        PE(step5_reshuffling);
                    }
                }
            }
            // perform the local copy outside of MPI
            PL();
            PE(step5_localreshuffling)
            const int row_start = pk * nlayr;
            const int n_cols = Nl - loff;
            parallel_mcopy(nlayr, n_cols,
                           &A01Buff[row_start * n_cols], n_cols,
                           &A01BuffRcv[0], n_cols);
            /*
                std::copy_n(&A01Buff[row_start*n_cols],
                            nlayr*n_cols,
                            &A01BuffRcv[0]);
                            */
            PL();
        }

        PE(step5_waitall);
        MPI_Waitall(req_id, reqs, MPI_STATUSES_IGNORE);
        PL();

        te = std::chrono::high_resolution_clock::now();
        timers[5] += std::chrono::duration_cast<std::chrono::microseconds>(te - ts).count();

#ifdef DEBUG
        if (debug_level > 0) {
            if (k == chosen_step) {
                if (rank == print_rank) {
                    std::cout << "Step 5 finished." << std::endl;

                    std::cout << "A01BuffRcv = " << std::endl;
                    print_matrix(A01BuffRcv.data(), 0, nlayr, 0, Nl, Nl);

                    std::cout << "A11 (before) = " << std::endl;
                    print_matrix(A11Buff.data(), 0, Ml,
                                 0, Nl, Nl);
                }
                MPI_Barrier(lu_comm);
            }
        }
#endif

        ts = te;

        // # ---------------------------------------------- #
        // # 7. compute A11  ------------------------------ #
        // # ---------------------------------------------- #
        // # filter which rows of this tile should be processed:
        // rows = A11MaskBuff[p]
        // assumptions:
        // 1. we don't do the filtering
        // 2. A10BuffRcv is column-major
        // 3. A01BuffTemp is densified and leading dimensions = Nl-loff, row-major
        PE(step6_dgemm);
    //    if (n_local_active_rows > 0) {
            cblas_dgemm(CblasRowMajor, CblasNoTrans, CblasNoTrans,
                        n_local_active_rows, Nl - loff, nlayr,
                        -1.0, &A10BuffRcv[0], nlayr,
                        &A01BuffRcv[0], Nl - loff,
                        1.0, &A11Buff[first_non_pivot_row * Nl + loff], Nl);
      //  }
        PL();

        te = std::chrono::high_resolution_clock::now();
        timers[6] += std::chrono::duration_cast<std::chrono::microseconds>(te - ts).count();

#ifdef DEBUG
        if (debug_level > 0) {
            if (k == chosen_step) {
                if (rank == print_rank) {
                    std::cout << "A11Buff after computeA11:" << std::endl;
                    print_matrix(A11Buff.data(), 0, Ml,
                                 0, Nl,
                                 Nl);
                    std::cout << "A10Buff after storing the results back:" << std::endl;
                    print_matrix(A10Buff.data(), 0, Ml,
                                 0, v,
                                 v);
                    std::cout << "A10BuffRcv after storing the results back:" << std::endl;
                    print_matrix(A10BuffRcv.data(), 0, Ml,
                                 0, nlayr,
                                 nlayr);
                }
            }
        }
#endif

#ifdef FINAL_SCALAPACK_LAYOUT
        // INEFFICIENT! But should be cheap
        for (int i = 0; i < v; i++) {
            std::swap(ipvt_g[k*v + i], ipvt_g[pivotIndsBuff[k*v + i]]);            
        }
        if (pi == k % Px) {
            for (int i = 0; i < v; i++) {
                ipvt[i + loff] = pivotIndsBuff[k*v + i];
            }
        }

        int locK = k / Py;
        // A10
        if (k > 0) {
            // Since we are looking at the past A10Buff from previous iterations, all ranks on pk = layrK hold data for storing
            if (pk == layrK) { 
                // the data is in A10Buffs, but we need to reshuffle it properly
                // again, we will put it row by row
                // our rank pi has curPivots[0] pivots in this round. Therefore, it has to store curPivots[0] rows from A10Buff
                // from previous iteration.
                for (int ii = 0; ii < curPivots[0]; ii++) {
                    int i = curPivots[v + 1 + ii];  // ii sis the ii'th pivot in this round. i is its row location
                    int A10_row_offset = (ii + first_non_pivot_row - curPivots[0]) * Nl;
                    int g_dest_row = i + k * v;
                    // check which rank will be the owner of this pivot row after row swapping
                    int dest_pi = k % Px;
                    int dest_p = X2p(lu_comm, dest_pi, pj, layrK);
                    int dest_row_offset = (i + locK * v) * Nl;
                    if (dest_pi > pj) {
                        MPI_Put(&A10resultBuff[A10_row_offset], (locK+1) * v, MPI_DOUBLE,
                            dest_p, dest_row_offset, (locK+1) * v, MPI_DOUBLE,
                            res_Win);
                    }
                    else {
                        MPI_Put(&A10resultBuff[A10_row_offset], locK * v, MPI_DOUBLE,
                            dest_p, dest_row_offset, locK * v, MPI_DOUBLE,
                            res_Win);
                    }
                }
            }
        }

        #ifdef DEBUG
        // MPI_Win_fence(0, res_Win);    
        // if (k > 0 && pi == 2 && pj == 0 && pk == layrK && ScaLAPACKResultBuff[3] > -6.4) { 
        //         std::cout << "\nk= " << k <<", rank [" << pi << ", " << pj << ", " << pk << "] (" << rank << ") " << 
        //                 ", ScaLAPACKResultBuff: \n";
        //                 print_matrix(ScaLAPACKResultBuff.data(), 0, Nl,
        //                         0, Nl,
        //                         Nl);
        // }
        #endif

        #ifdef DEBUG
        if (pj == k % Py && debug_level > 1) {
            std::cout << "\nk= " << k <<", rank [" << pi << ", " << pj << ", " << pk << "] (" << rank << ") " << 
                     ", n_local_active_rows: " << n_local_active_rows << "\n";
        }
        #endif

        // A01 and A00: these are the ranks that own the pivot data in this round
        if (pk == layrK && pi == k % Px) {
            // A01Buff (and therefore, our current v pivots)
            if (k < Nt - 1) {
                // due to the column densification of A01, we now need to know how many columns does A01 have
                int A01cols = Nl - v * (k / Py);
                // offsets in resultBuff
                int rowOffset = Nl * v * locK;
                int colOffset;
                if (pi > pj) {
                    colOffset = v * (locK + 1);
                    parallel_mcopy<T>(v, Nl - loff - v,
                                  &A01Buff[v], A01cols,
                                  &ScaLAPACKResultBuff[rowOffset + colOffset], Nl);
                }
                else {
                    colOffset = v * locK;
                    parallel_mcopy<T>(v, Nl - loff,
                                  &A01Buff[0], A01cols,
                                  &ScaLAPACKResultBuff[rowOffset + colOffset], Nl);
                }
            }

            // # -- A00 -- #
            // now additionally, we filter ranks by pj, so finally, only a single rank will store A00 in this round
            if (pj == k % Py) {                    
                // offsets in resultBuff
                int rowOffset = Nl * v * locK;
                int colOffset = v * locK;                
                parallel_mcopy<T>(v, v,
                                    &A00Buff[0], v,
                                    &ScaLAPACKResultBuff[rowOffset + colOffset], Nl);
            }

        }

        // storing the final result back
        // storing back A10
        // ranks entering the pivoting are the same ranks
        // that have to update A10
        //
        // the only ranks that need to receive A00 buffer
        // are the one participating in dtrsm(A01Buff)
<<<<<<< HEAD
=======

>>>>>>> f68136f8
        PE(storingresults)
        if (pj == k % Py && pk == layrK) {
            // condensed A10 to non-condensed result buff
            // n_local_active_rows already reduced beforehand
#pragma omp parallel for shared(first_non_pivot_row, curPivots, Ml, A10Buff, A10resultBuff, Nl, loff, v)
            for (int i = first_non_pivot_row - curPivots[0]; i < Ml; ++i) {
                std::copy_n(&A10Buff[i * v], v, &A10resultBuff[i * Nl + loff]);
            }
        }
        PL();

#ifdef DEBUG
        if (debug_level > 0) {
            if (k == chosen_step) {
                if (rank == print_rank) {
                    std::cout << "A01Buff after storing the results back:" << std::endl;
                    print_matrix(A01Buff.data(), 0, v,
                                 0, Nl,
                                 Nl);
                    std::cout << "A01BuffRcv after storing the results back:" << std::endl;
                    print_matrix(A01BuffRcv.data(), 0, nlayr,
                                 0, Nl,
                                 Nl);
                    std::cout << "A11Buff after storing the results back:" << std::endl;
                    print_matrix(A11Buff.data(), 0, Ml,
                                 0, Nl,
                                 Nl);
                }
                if (pi == 1 && pj == 0 && pk == 0) {
                    std::cout << "Superstep: " << k << std::endl;
                    std::cout << "A00Buff after storing the results back:" << std::endl;
                    print_matrix(A00Buff.data(),
                                 0, v,
                                 0, v,
                                 v);
                }
            }
        }
#endif

<<<<<<< HEAD
=======
        // # ----------------------------------------------------------------- #
        // # ------------------------- DEBUG ONLY ---------------------------- #
        // # ----------- STORING BACK RESULTS FOR VERIFICATION --------------- #
#ifdef CONFLUX_WITH_VALIDATION
        // # -- A10 -- #
        // Storing A10 is funny. Even though A10 contains final results, it is not "finally permuted". The final result
        // will have the same data, but permuted according to future pivots. Therefore, because our final result B is already
        // L*U*P permuted (so it has pivots already put on the diagonal), we fill B only by columns (we know that after k iterations
        // top v*k rows of B will contain v*k pivots and will be untouched).

        // Sooo, the plan for A10 is to keep all the data from all the steps in A10resultBuff and keep on permuting it as we proceed
        // in the next iterations, and flush only top rows of A10resultBuff which correspond to already chosen pivots, so they will
        // be untouched.

        // in k-th iteration, we look at the PREVIOUS iteration (k-1) and store these rows of A10resultBuff, which correspond to the
        // pivots which were chosen in this round. Think of it like that:
        // in round k, we have found v pivot rows, which will be put on the diagonal of B. Now we fill all the data to the right
        // of this diagonal with current A01Buff, and to the left of this diagonal with previous A10ResultBuff.
        if (k > 0) {
            // Since we are looking at the past A10Buff from previous iterations, all ranks on pk = layrK hold data for storing
            MPI_Win_fence(0, B_Win);
            if (pk == layrK) {  // && pj == (k-1) % Py) {
                                // the data is in A10Buffs, but we need to reshuffle it properly
                                // if (k == chosen_step) {
#ifdef DEBUG
                if (debug_level > 1 && k == chosen_step) {
                    std::cout << "Rank [" << pi << ", " << pj << ", " << pk << "]. curPivOrder: \n";
                    print_matrix(&curPivots[v + 1], 0, 1,
                                 0, v, v);

                    std::cout << "Rank [" << pi << ", " << pj << ", " << pk << "]. A10resultBuff: \n";
                    print_matrix(A10resultBuff.data(), 0, Ml,
                                 0, Nl, Nl);

                    std::cout << "Rank [" << pi << ", " << pj << ", " << pk << "]. curPivots[0]: " << curPivots[0] << "\n";
                    print_matrix(A10resultBuff.data(), 0, Ml,
                                 0, Nl, Nl);
                }
#endif
                // }

                // this is the start column tile of the GLOBAL output matrix B
                int local_tile_end = (k - 1) / Py;

                // again, we will put it row by row
                // our rank pi has curPivots[0] pivots in this round. Therefore, it has to store curPivots[0] rows from A10Buff
                // from previous iteration.
                for (int ii = 0; ii < curPivots[0]; ii++) {
                    int i = curPivots[v + 1 + ii];  // ii is the ii'th pivot in this round. i is its row location
                    int A10_row_offset = (ii + first_non_pivot_row - curPivots[0]) * Nl;
                    int B_row_offset = N * (i + k * v);
                    // we now loop over all tiles (going horizontally)
                    for (int j = 0; j < local_tile_end + 1; j++) {
                        // ok, sooooo, j is a local tile. The gloal column should be:
                        int B_col_offset = (j * Py + pj) * v;
#ifdef DEBUG
                        if (k == chosen_step && debug_level > 1) {  // pi == 0 && pj == 0 && pk == 0 &&
                            std::cout << "\n\nRank [" << pi << ", " << pj << ", " << pk << "]. "
                                      << "curPivots[0]: " << curPivots[0] << ", curPivOrder[ii]: " << curPivots[v + 1 + ii]
                                      << ", local_tile_end: " << local_tile_end << ", B_row_offset: "
                                      << B_row_offset << ", B_col_offset: " << B_col_offset
                                      << ", A10_row_offset: " << A10_row_offset + j * v << "\n"
                                      << std::flush;
                        }
#endif
                        MPI_Put(&A10resultBuff[A10_row_offset + j * v], v, MPI_DOUBLE,
                                0, B_row_offset + B_col_offset, v, MPI_DOUBLE,
                                B_Win);
                    }
                }
            }
        }

        // # -- A01 -- #
        if (k < Nt - 1) {
            // Ranks who own the final data: (pk == layrK && pi == k % Px)
            MPI_Win_fence(0, B_Win);
            if (pk == layrK && pi == k % Px) {
                // Cool. Now we need a proper column offset. Imagine that you have, e.g., Py = 4 ranks in y-dimension.
                // Then, depending on the iteration (k), some ranks will already have to skip their first v rows
                // (the onces that were processed). So after Py steps of the outermost k loop, every rank was processed
                int local_tile_offset = 0;
                if (k % Py >= pj) {
                    // then it means that our rank was already processed in this big round (one big round is Py iterations of k loop)
                    local_tile_offset++;
                }
                // this is the start column tile of the GLOBAL output matrix B
                int global_tile_offset = k / Py + local_tile_offset;

                // due to the column densification of A01, we now need to know how many columns does A01 have
                int A01cols = Nl - v * (k / Py);

                // if (k == chosen_step) {
#ifdef DEBUG
                if (debug_level > 1 && k > 12) {
                    std::cout << "Rank [" << pi << ", " << pj << ", " << pk << "], k = " << k << ". A01: \n";
                    print_matrix(A01Buff.data(), 0, v,
                                 0, A01cols, A01cols);
                }
#endif
                // }

                // again, we will put it row by row
                for (int i = 0; i < v; i++) {
                    // we now loop over all tiles (going horizontally)
                    for (int j = global_tile_offset; j < tA11y; j++) {
                        int B_row_offset = N * (i + k * v);
                        // ok, sooooo, j is a local tile. The gloal column shoud be:
                        int B_col_offset = (j * Py + pj) * v;
#ifdef DEBUG
                        if (debug_level > 0 && pi == 1 && pj == 1 && pk == 0 && k == chosen_step) {
                            std::cout << "local_tile_offset: " << local_tile_offset << ", B_row_offset: "
                                      << B_row_offset << ", B_col_offset: " << B_col_offset << "\n"
                                      << std::flush;
                        }
#endif
                        MPI_Put(&A01Buff[i * A01cols + (j - k / Py) * v], v, MPI_DOUBLE,
                                0, B_row_offset + B_col_offset, v, MPI_DOUBLE,
                                B_Win);
                    }
                }
            }
        }

        // # -- A00 -- #
        // All the ranks which participated in this tournament round (pj == k % Py) own the same A00.
        // We just take an arbirary rank (pi == 0 and pk == 0)
        MPI_Barrier(lu_comm);
        MPI_Win_fence(0, B_Win);
        if (pi == 0 && pj == k % Py && pk == 0) {
            // we will put it row by row, since A00 is v x v, and global B is N x N, so it has a different stride
            for (int i = 0; i < v; i++) {
                int B_row_offset = N * (i + k * v);
                int B_col_offset = k * v;

#ifdef DEBUG
                if (debug_level > 1 && chosen_step == k) {
                    std::cout << "Rank [" << pi << ", " << pj << ", " << pk << "], k = " << k << ", A00Buff" << std::endl;
                    print_matrix(A00Buff.data(), 0, v,
                                 0, v, v);
                }
#endif

                MPI_Put(&A00Buff[i * v], v, MPI_DOUBLE,
                        0, B_row_offset + B_col_offset, v, MPI_DOUBLE,
                        B_Win);
            }
        }

        // Printing global B
        MPI_Win_fence(0, B_Win);

#ifdef DEBUG
        if (k == chosen_step) {
            if (debug_level > 0) {
                if (rank == 0) {
                    std::cout << "GLOBAL result matrix B" << std::endl;
                }
                MPI_Barrier(lu_comm);
                if (rank == 0) {
                    print_matrix(&C[0], 0, M,
                                 0, N, N);
                }
            }
        }

        if (debug_level > 0) {
            if (chosen_step == k) {
                if (rank == print_rank) {
                    std::cout << "k = " << k << ", pivotIndsBuff: \n";
                    print_matrix(pivotIndsBuff.data(), 0, 1, 0, N, N);
                    std::cout << "\n\n";
                }
            }
        }
#endif
>>>>>>> f68136f8
#endif
    }

    MPI_Barrier(lu_comm);
    if (rank == print_rank) {
        auto t2 = std::chrono::high_resolution_clock::now();
        auto duration = std::chrono::duration_cast<std::chrono::microseconds>(t2 - t1).count();
        std::cout << "Runtime: " << double(duration) / 1000000 << " seconds" << std::endl;

        for (auto i = 0; i < 8; ++i) {
            std::cout << "Runtime " << i << ": " << double(timers[i]) / 1000000 << " seconds" << std::endl;
        }
    }

    MPI_Win_free(&A01Win);
#ifdef DEBUG
    MPI_Comm_free(&i_comm);
#endif

#ifdef FINAL_SCALAPACK_LAYOUT
    std::copy(pivotIndsBuff.begin(), pivotIndsBuff.end(), permutation);
    MPI_Win_fence(0, res_Win);
#else
#endif
}
}  // namespace conflux

// namespace conflux<|MERGE_RESOLUTION|>--- conflicted
+++ resolved
@@ -1166,11 +1166,7 @@
         }
 #endif
 
-<<<<<<< HEAD
 #ifdef FINAL_SCALAPACK_LAYOUT
-=======
-//#ifdef CONFLUX_WITH_VALIDATION
->>>>>>> f68136f8
         push_pivots_up<T>(A10resultBuff, A11BuffTemp,
                           Ml, Nl,
                           layout, curPivots,
@@ -1783,10 +1779,6 @@
         //
         // the only ranks that need to receive A00 buffer
         // are the one participating in dtrsm(A01Buff)
-<<<<<<< HEAD
-=======
-
->>>>>>> f68136f8
         PE(storingresults)
         if (pj == k % Py && pk == layrK) {
             // condensed A10 to non-condensed result buff
@@ -1826,186 +1818,6 @@
             }
         }
 #endif
-
-<<<<<<< HEAD
-=======
-        // # ----------------------------------------------------------------- #
-        // # ------------------------- DEBUG ONLY ---------------------------- #
-        // # ----------- STORING BACK RESULTS FOR VERIFICATION --------------- #
-#ifdef CONFLUX_WITH_VALIDATION
-        // # -- A10 -- #
-        // Storing A10 is funny. Even though A10 contains final results, it is not "finally permuted". The final result
-        // will have the same data, but permuted according to future pivots. Therefore, because our final result B is already
-        // L*U*P permuted (so it has pivots already put on the diagonal), we fill B only by columns (we know that after k iterations
-        // top v*k rows of B will contain v*k pivots and will be untouched).
-
-        // Sooo, the plan for A10 is to keep all the data from all the steps in A10resultBuff and keep on permuting it as we proceed
-        // in the next iterations, and flush only top rows of A10resultBuff which correspond to already chosen pivots, so they will
-        // be untouched.
-
-        // in k-th iteration, we look at the PREVIOUS iteration (k-1) and store these rows of A10resultBuff, which correspond to the
-        // pivots which were chosen in this round. Think of it like that:
-        // in round k, we have found v pivot rows, which will be put on the diagonal of B. Now we fill all the data to the right
-        // of this diagonal with current A01Buff, and to the left of this diagonal with previous A10ResultBuff.
-        if (k > 0) {
-            // Since we are looking at the past A10Buff from previous iterations, all ranks on pk = layrK hold data for storing
-            MPI_Win_fence(0, B_Win);
-            if (pk == layrK) {  // && pj == (k-1) % Py) {
-                                // the data is in A10Buffs, but we need to reshuffle it properly
-                                // if (k == chosen_step) {
-#ifdef DEBUG
-                if (debug_level > 1 && k == chosen_step) {
-                    std::cout << "Rank [" << pi << ", " << pj << ", " << pk << "]. curPivOrder: \n";
-                    print_matrix(&curPivots[v + 1], 0, 1,
-                                 0, v, v);
-
-                    std::cout << "Rank [" << pi << ", " << pj << ", " << pk << "]. A10resultBuff: \n";
-                    print_matrix(A10resultBuff.data(), 0, Ml,
-                                 0, Nl, Nl);
-
-                    std::cout << "Rank [" << pi << ", " << pj << ", " << pk << "]. curPivots[0]: " << curPivots[0] << "\n";
-                    print_matrix(A10resultBuff.data(), 0, Ml,
-                                 0, Nl, Nl);
-                }
-#endif
-                // }
-
-                // this is the start column tile of the GLOBAL output matrix B
-                int local_tile_end = (k - 1) / Py;
-
-                // again, we will put it row by row
-                // our rank pi has curPivots[0] pivots in this round. Therefore, it has to store curPivots[0] rows from A10Buff
-                // from previous iteration.
-                for (int ii = 0; ii < curPivots[0]; ii++) {
-                    int i = curPivots[v + 1 + ii];  // ii is the ii'th pivot in this round. i is its row location
-                    int A10_row_offset = (ii + first_non_pivot_row - curPivots[0]) * Nl;
-                    int B_row_offset = N * (i + k * v);
-                    // we now loop over all tiles (going horizontally)
-                    for (int j = 0; j < local_tile_end + 1; j++) {
-                        // ok, sooooo, j is a local tile. The gloal column should be:
-                        int B_col_offset = (j * Py + pj) * v;
-#ifdef DEBUG
-                        if (k == chosen_step && debug_level > 1) {  // pi == 0 && pj == 0 && pk == 0 &&
-                            std::cout << "\n\nRank [" << pi << ", " << pj << ", " << pk << "]. "
-                                      << "curPivots[0]: " << curPivots[0] << ", curPivOrder[ii]: " << curPivots[v + 1 + ii]
-                                      << ", local_tile_end: " << local_tile_end << ", B_row_offset: "
-                                      << B_row_offset << ", B_col_offset: " << B_col_offset
-                                      << ", A10_row_offset: " << A10_row_offset + j * v << "\n"
-                                      << std::flush;
-                        }
-#endif
-                        MPI_Put(&A10resultBuff[A10_row_offset + j * v], v, MPI_DOUBLE,
-                                0, B_row_offset + B_col_offset, v, MPI_DOUBLE,
-                                B_Win);
-                    }
-                }
-            }
-        }
-
-        // # -- A01 -- #
-        if (k < Nt - 1) {
-            // Ranks who own the final data: (pk == layrK && pi == k % Px)
-            MPI_Win_fence(0, B_Win);
-            if (pk == layrK && pi == k % Px) {
-                // Cool. Now we need a proper column offset. Imagine that you have, e.g., Py = 4 ranks in y-dimension.
-                // Then, depending on the iteration (k), some ranks will already have to skip their first v rows
-                // (the onces that were processed). So after Py steps of the outermost k loop, every rank was processed
-                int local_tile_offset = 0;
-                if (k % Py >= pj) {
-                    // then it means that our rank was already processed in this big round (one big round is Py iterations of k loop)
-                    local_tile_offset++;
-                }
-                // this is the start column tile of the GLOBAL output matrix B
-                int global_tile_offset = k / Py + local_tile_offset;
-
-                // due to the column densification of A01, we now need to know how many columns does A01 have
-                int A01cols = Nl - v * (k / Py);
-
-                // if (k == chosen_step) {
-#ifdef DEBUG
-                if (debug_level > 1 && k > 12) {
-                    std::cout << "Rank [" << pi << ", " << pj << ", " << pk << "], k = " << k << ". A01: \n";
-                    print_matrix(A01Buff.data(), 0, v,
-                                 0, A01cols, A01cols);
-                }
-#endif
-                // }
-
-                // again, we will put it row by row
-                for (int i = 0; i < v; i++) {
-                    // we now loop over all tiles (going horizontally)
-                    for (int j = global_tile_offset; j < tA11y; j++) {
-                        int B_row_offset = N * (i + k * v);
-                        // ok, sooooo, j is a local tile. The gloal column shoud be:
-                        int B_col_offset = (j * Py + pj) * v;
-#ifdef DEBUG
-                        if (debug_level > 0 && pi == 1 && pj == 1 && pk == 0 && k == chosen_step) {
-                            std::cout << "local_tile_offset: " << local_tile_offset << ", B_row_offset: "
-                                      << B_row_offset << ", B_col_offset: " << B_col_offset << "\n"
-                                      << std::flush;
-                        }
-#endif
-                        MPI_Put(&A01Buff[i * A01cols + (j - k / Py) * v], v, MPI_DOUBLE,
-                                0, B_row_offset + B_col_offset, v, MPI_DOUBLE,
-                                B_Win);
-                    }
-                }
-            }
-        }
-
-        // # -- A00 -- #
-        // All the ranks which participated in this tournament round (pj == k % Py) own the same A00.
-        // We just take an arbirary rank (pi == 0 and pk == 0)
-        MPI_Barrier(lu_comm);
-        MPI_Win_fence(0, B_Win);
-        if (pi == 0 && pj == k % Py && pk == 0) {
-            // we will put it row by row, since A00 is v x v, and global B is N x N, so it has a different stride
-            for (int i = 0; i < v; i++) {
-                int B_row_offset = N * (i + k * v);
-                int B_col_offset = k * v;
-
-#ifdef DEBUG
-                if (debug_level > 1 && chosen_step == k) {
-                    std::cout << "Rank [" << pi << ", " << pj << ", " << pk << "], k = " << k << ", A00Buff" << std::endl;
-                    print_matrix(A00Buff.data(), 0, v,
-                                 0, v, v);
-                }
-#endif
-
-                MPI_Put(&A00Buff[i * v], v, MPI_DOUBLE,
-                        0, B_row_offset + B_col_offset, v, MPI_DOUBLE,
-                        B_Win);
-            }
-        }
-
-        // Printing global B
-        MPI_Win_fence(0, B_Win);
-
-#ifdef DEBUG
-        if (k == chosen_step) {
-            if (debug_level > 0) {
-                if (rank == 0) {
-                    std::cout << "GLOBAL result matrix B" << std::endl;
-                }
-                MPI_Barrier(lu_comm);
-                if (rank == 0) {
-                    print_matrix(&C[0], 0, M,
-                                 0, N, N);
-                }
-            }
-        }
-
-        if (debug_level > 0) {
-            if (chosen_step == k) {
-                if (rank == print_rank) {
-                    std::cout << "k = " << k << ", pivotIndsBuff: \n";
-                    print_matrix(pivotIndsBuff.data(), 0, 1, 0, N, N);
-                    std::cout << "\n\n";
-                }
-            }
-        }
-#endif
->>>>>>> f68136f8
 #endif
     }
 
