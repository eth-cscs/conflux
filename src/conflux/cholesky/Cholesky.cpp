--- conflicted
+++ resolved
@@ -313,14 +313,9 @@
             for (conflux::ProcCoord pzRcv = 0; pzRcv < prop->PZ; ++pzRcv) {
                 PE(updateA10_sendA10);
                 conflux::ProcRank pRcv = prop->gridToGlobal(tileOwners.px, pyRcv, pzRcv);
-<<<<<<< HEAD
-                //if(pRcv == PINSPECT)std::cout << "Processor " << proc->rank << " sends to " << pRcv << " with coordinates " << tileOwners.px << " " <<pyRcv << " " << pzRcv <<  std::endl;
-                MPI_Ssend(tile + pzRcv * prop->l, 1, MPI_SUBTILE, pRcv, iGlob, world);
-=======
                 MPI_Request req;
                 MPI_Isend(tile + pzRcv * prop->l, 1, MPI_SUBTILE, pRcv, iGlob, world, &req);
                 proc->reqUpdateA10snd[proc->cntUpdateA10snd++] = req;
->>>>>>> b545ba17
                 PL();
             }
         }
@@ -330,29 +325,15 @@
         for (conflux::ProcCoord pxRcv = 0; pxRcv < prop->PX; ++pxRcv) {
             for (conflux::ProcCoord pzRcv = 0; pzRcv < prop->PZ; ++pzRcv) {
                 PE(updateA10_sendA01);
-<<<<<<< HEAD
-                conflux::ProcRank pRcv = prop->gridToGlobal(pxRcv, tileOwners.py, pzRcv);            //std::cout << "Processor " << proc->rank << " sends to " << pRcv << std::endl;
-                MPI_Ssend(tile + pzRcv * prop->l, 1, MPI_SUBTILE, pRcv, iGlob, world);          
-=======
                 conflux::ProcRank pRcv = prop->gridToGlobal(pxRcv, tileOwners.py, pzRcv);
                 MPI_Request req;
                 MPI_Isend(tile + pzRcv * prop->l, 1, MPI_SUBTILE, pRcv, iGlob, world, &req);  
                 proc->reqUpdateA10snd[proc->cntUpdateA10snd++] = req;        
->>>>>>> b545ba17
                 PL();
             }
         }
     }
 
-<<<<<<< HEAD
-    // wait until all the data transfers have been completed
-    // @ TODO: investigate if this wait all is still necessary
-    PE(updateA10_waitall);
-    if (proc->cntUpdateA10 > 0) {
-        //std::cout << "before waitall in round " << proc->rank << " " << k << std::endl;
-        MPI_Waitall(proc->cntUpdateA10, &(proc->reqUpdateA10[0]), MPI_STATUSES_IGNORE);
-    }
-=======
     // wait for any request to be completed, and then, if possible, already start with the
     // computation of one of the dgemms
     int idx, numGemms;
@@ -429,7 +410,6 @@
         sizeof(conflux::TileReady) * proc->maxIndexA11i * proc->maxIndexA11j
     );
     proc->tileInfos.clear();
->>>>>>> b545ba17
     PL();
 
     // finally, wait for the send requests to complete
